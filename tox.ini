--- conflicted
+++ resolved
@@ -1,10 +1,6 @@
 [tox]
 envlist =
-<<<<<<< HEAD
     py{27,35,36,37,38,39,310,py27,py35,py36}
-=======
-    py{27,35,36,37,38,39,py27,py36}
->>>>>>> fd7a6ae6
 
 [testenv]
 deps =
